"""Utilities to be used with services to abstract away some of the config loading and threading"""

import json
from threading import Lock
<<<<<<< HEAD
from typing import Dict, List, Optional, Tuple, Union
=======
from typing import Optional, Union
>>>>>>> 62b573ed

from pydantic.main import ModelMetaclass
from pyspark.sql import SparkSession

import dve.core_engine.backends.implementations.duckdb  # pylint: disable=unused-import
import dve.core_engine.backends.implementations.spark  # pylint: disable=unused-import
import dve.parser.file_handling as fh
from dve.core_engine.backends.readers import _READER_REGISTRY
from dve.core_engine.configuration.v1 import SchemaName, V1EngineConfig, _ModelConfig
from dve.core_engine.type_hints import URI, Messages, SubmissionResult
from dve.metadata_parser.model_generator import JSONtoPyd
from dve.reporting.error_report import conditional_cast

Dataset = dict[SchemaName, _ModelConfig]
_configs: dict[str, tuple[dict[str, ModelMetaclass], V1EngineConfig, Dataset]] = {}
locks = Lock()


def load_config(
    dataset_id: str,
    file_uri: URI,
) -> tuple[dict[SchemaName, ModelMetaclass], V1EngineConfig, dict[SchemaName, _ModelConfig]]:
    """Loads the configuration for a given dataset"""
    if dataset_id in _configs:
        return _configs[dataset_id]

    with fh.open_stream(file_uri) as f:
        generator = JSONtoPyd(json.load(f)["contract"])

    models = generator.generate_models()
    config = V1EngineConfig.load(file_uri)
    dataset = config.contract.datasets

    with locks:
        _configs[dataset_id] = models, config, dataset

    return models, config, dataset


def load_reader(dataset: Dataset, model_name: str, file_extension: str):
    """Loads the readers for the diven feed, model name and file extension"""
    reader_config = dataset[model_name].reader_config[f".{file_extension}"]
    reader = _READER_REGISTRY[reader_config.reader](**reader_config.kwargs_)
    return reader


def unpersist_all_rdds(spark: SparkSession):
    """Unpersist any checkpointed or cached rdds to avoid memory leaks"""
    for (
        _,
        rdd,
    ) in spark.sparkContext._jsc.getPersistentRDDs().items():  # type: ignore # pylint: disable=protected-access
        rdd.unpersist()


def deadletter_file(source_uri: URI) -> None:
    """Move files that can't be processed to a deadletter location"""
    try:
        source_parent: URI = source_uri.rsplit("/", 1)[0]
        deadletter_path: URI = fh.joinuri(source_parent.rsplit("/", 1)[0], "deadletter")
        target_uri = fh.joinuri(deadletter_path, fh.get_file_name(source_uri))
        return fh.move_resource(source_uri, target_uri)
    except TypeError:
        return None

def dump_errors(
    working_folder: URI,
    step_name: str,
    messages: Messages,
    key_fields: Optional[Dict[str, List[str]]] = None,
):
    if not working_folder:
        raise AttributeError("processed files path not passed")

    if not key_fields:
        key_fields = {}

    errors = fh.joinuri(
        working_folder, "errors", f"{step_name}_errors.json"
    )
    processed = []

    for message in messages:
        primary_keys: List[str] = key_fields.get(message.entity if message.entity else "", [])
        error = message.to_dict(
            key_field=primary_keys,
            value_separator=" -- ",
            max_number_of_values=10,
            record_converter=None,
        )
        error["Key"] = conditional_cast(error["Key"], primary_keys, value_separator=" -- ")
        processed.append(error)

    with fh.open_stream(errors, "a+") as f:
        json.dump(
            processed,
            f,
            default=str,
        )

class SubmissionStatus:
    """Submission status for a given submission."""

    # _logger = get_logger("submission_status")

    def __init__(self, failed: bool, number_of_records: Optional[int] = None):
        self._failed = failed
        self._number_of_records = number_of_records

    @property
    def failed(self):
        """Whether the submission was successfully processed."""
        return self._failed

    @property
    def number_of_records(self) -> Union[int, None]:
        """Number of records within a submission."""
        return self._number_of_records

    @property
    def submission_result(self) -> SubmissionResult:
        """The result of the submission, either succes, failed or failed_xml_generation"""
        if self.failed:
            return "failed"
        return "success"<|MERGE_RESOLUTION|>--- conflicted
+++ resolved
@@ -2,11 +2,7 @@
 
 import json
 from threading import Lock
-<<<<<<< HEAD
 from typing import Dict, List, Optional, Tuple, Union
-=======
-from typing import Optional, Union
->>>>>>> 62b573ed
 
 from pydantic.main import ModelMetaclass
 from pyspark.sql import SparkSession
