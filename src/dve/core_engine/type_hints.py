"""Type aliases for the core engine."""

from collections.abc import Callable, MutableMapping
from concurrent.futures import ProcessPoolExecutor, ThreadPoolExecutor
from multiprocessing import Queue as ProcessQueue
from pathlib import Path
from queue import Queue as ThreadQueue
from typing import TYPE_CHECKING, Any, List, Optional, TypeVar, Union  # pylint: disable=W1901

from pyspark.sql import DataFrame
from pyspark.sql.types import StructType
from typing_extensions import Literal, ParamSpec, get_args

# TODO - cannot remove List from Typing. See L60 for details.

<<<<<<< HEAD
=======

>>>>>>> 73bbd0cd

if TYPE_CHECKING:  # pragma: no cover
    from dve.core_engine.message import FeedbackMessage

Field = str
"""The name of a field within a record"""
ErrorValue = Any
"""The value contained in a specific field."""
Record = dict[Field, ErrorValue]
"""A record within an entity."""

PathStr = str
"""A filesystem path, as a string (cursed)."""
URI = str
"""A URI for some local or remote resource."""
FileURI = str
"""URI to the submission file"""
InfoURI = str
"""URI to submission info json file"""
Location = Union[PathStr, Path, URI]
"""
A filesystem or remote location. An annoying, difficult to resolve union
(see `parser.file_handling.service.resolve_location`).
"""

EntityName = str
"""The name of an entity (i.e. an inbound datasource)."""
Entity = DataFrame
"""An entity, with data stored in a Spark DataFrame."""
EntityLocations = MutableMapping[EntityName, URI]
"""
The locations of unparsed entities, which need to be read according to a
provided reader config.

"""
EntityParquetLocations = MutableMapping[EntityName, URI]
"""The locations of entities as Parquet."""
Messages = List["FeedbackMessage"]
"""A queue of messages returned by a process."""
# todo - issue ^^ where converting to list["FeedbackMessage"] breaks get_type_hints in
# todo - base/rules.py:113. Not sure entirely why this is the case atm. Will raise a ticket
# todo - to resolve in the future.

Alias = str
"""A column alias."""
Expression = str
"""An SQL expression."""
ExpressionMapping = dict[Expression, Union[Alias, list[Alias]]]
"""
A mapping of expression to alias. Some expressions (e.g. `posexplode`)
require multiple aliases, which can be passed as a list.

"""
ExpressionArray = list[Expression]
"""An array of expressions with aliases in SQL (e.g. using `expression AS alias`)."""
MultiExpression = str
"""
A sequence of SQL expressions, delimited by a comma.

For example, where a rule requires an ExpressionMapping like so:

```python
expressionmapping = {"UPPER(A)": "A", "MAX(B)": "MAX_B"}
```

This could also be denoted as the following MultiExpression:

```python
multiexpression = "UPPER(A) AS A, MAX(B) AS MAX_B"
```

"""
MultipleExpressions = Union[ExpressionArray, ExpressionMapping, MultiExpression]
"""
Multiple expressions, provided as either a mapping of expression to alias, a list
of expressions, or a string containing multiple comma-delimited SQL expressions.
"""
TransformName = str
"""A name representing a specific transformation."""
ParameterName = str
"""A named parameter for a business rule."""
ParameterDescription = str
"""A human-readable description of the type of value a parameter should contain."""
DeprecationMessage = str
"""A message indicating the reason/context for a rule's deprecation."""

ContractContents = dict[str, Any]
"""A JSON mapping containing the data contract for a dataset."""
SparkSchema = StructType
"""The Spark schema for a given dataset."""

KeyField = Optional[str]
"""The name of the field containing the record field."""
ReportingFields = list[Optional[str]]
"""Field(s) used to identify records without a single identifying field."""
Key = Union[str, dict[str, Any], None]
"""
If no record is attached to the message, then `None`. Otherwise, the value of the record in
`KeyField`, or the whole row as a dict or repr for the consumer to determine how to handle
if `KeyField` is None.
"""
FailureType = Literal["record", "integrity", "submission"]
"""A string indicating the type of failure."""
Status = Literal["informational", "error"]
"""A string indicating whether the error is informational or a true error."""
ErrorEmitValue = Literal[
    "info", "warning", "record_failure", "submission_failure", "critical_failure"
]
"""The new type of the error."""
ErrorType = Optional[str]
"""A string indicating the type of error."""
ErrorLocation = Optional[str]
"""A string indicating the source of the error."""
ErrorMessage = Optional[str]
"""A string indicating the error message."""
ErrorCode = Optional[str]
"""A string indicating the ETOS error code for the error."""
ReportingField = Optional[str]
"""A string indicating the field that the error pertains to."""
FieldValue = Optional[Any]
"""The value that caused the error."""
ErrorCategory = Literal["Blank", "Wrong format", "Bad value", "Bad file"]
"""A string indicating the category of the error."""

MessageTuple = tuple[
    Optional[EntityName],
    Key,
    FailureType,
    Status,
    ErrorType,
    ErrorLocation,
    ErrorMessage,
    ErrorCode,
    ReportingField,
    Optional[FieldValue],
    Optional[ErrorCategory],
]
"""A tuple representing the information from a message."""

MessageKeys = Literal[
    "Entity",
    "Key",
    "FailureType",
    "Status",
    "ErrorType",
    "ErrorLocation",
    "ErrorMessage",
    "Category",
]
"""A union of the keys that can be contained in a message.""" ""
MessageValues = Union[
    Optional[EntityName], Key, FailureType, Status, ErrorType, ErrorLocation, ErrorMessage
]
"""A union of the types of values that can be contained in a message.""" ""

MessageDict = dict[MessageKeys, MessageValues]
"""A dictionary representing the information from a message."""

JSONstring = str
"""Text which can be parsed as JSON."""
JSONBaseType = Union[str, int, float, bool, None]
"""The fundamental allowed types in JSON."""
# mypy doesn't support recursive type definitions.
JSONable = Union[dict[str, "JSONable"], list["JSONable"], JSONBaseType]  # type: ignore
"""A recursive description of the types that come from parsing JSON."""
JSONDict = dict[str, JSONable]  # type: ignore
"""A JSON dictionary."""

Source = DataFrame
"""The source DataFrame for a join."""
Target = DataFrame
"""The target DataFrame for a join."""
Joined = DataFrame
"""A joined DataFrame, consisting of data from `Source` and `Target`."""

TemplateVariableName = str
"""The name of a template variable."""
TemplateVariableValue = Any
"""The value of a template variable."""
TemplateVariables = dict[TemplateVariableName, TemplateVariableValue]
"""Variables for templating."""

FP = ParamSpec("FP")
"""A generic parameter specification for a function or method."""
RT = TypeVar("RT")
"""A generic return type for a function or method."""
ArbitraryFunction = Callable[FP, RT]  # type: ignore
"""A completely generic function or method."""
WrapDecorator = Callable[[ArbitraryFunction], ArbitraryFunction]
"""
A generic decorator which takes a function/method and returns a function/method
with the same signature.
"""

ExecutorType = Union[ProcessPoolExecutor, ThreadPoolExecutor]
"""A type hint for executor type dependent on whether threads or processes being used
to support parallelism"""

Failed = bool
"""Whether or not the submission has failed validation"""

QueueType = Union[ProcessQueue, ThreadQueue]
"""A type hint for queue type dependent on whether threads or processes being used
   to support parallelism"""

AuditTableNames = Literal["processing_status", "submission_info", "transfers"]

ProcessingStatus = Literal[
    "received",
    "running",
    "success",
    "failed",
    "archived",
    "resubmitted",
    "file_transformation",
    "data_contract",
    "business_rules",
    "error_report",
]
"""Allowed statuses for DVE submission"""

PROCESSING_STATUSES: tuple[ProcessingStatus, ...] = tuple(list(get_args(ProcessingStatus)))
"""List of all possible DVE submission statuses"""

SubmissionResult = Literal["success", "failed", "failed_xml_generation", "archived"]
"""Allowed DVE submission results"""

SUBMISSION_RESULTS: tuple[SubmissionResult, ...] = tuple(list(get_args(SubmissionResult)))
"""List of possible DVE submission results"""

BinaryComparator = Callable[[Any, Any], bool]
"""Type hint for operator functions"""<|MERGE_RESOLUTION|>--- conflicted
+++ resolved
@@ -12,11 +12,6 @@
 from typing_extensions import Literal, ParamSpec, get_args
 
 # TODO - cannot remove List from Typing. See L60 for details.
-
-<<<<<<< HEAD
-=======
-
->>>>>>> 73bbd0cd
 
 if TYPE_CHECKING:  # pragma: no cover
     from dve.core_engine.message import FeedbackMessage
